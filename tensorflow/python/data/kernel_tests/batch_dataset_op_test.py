--- conflicted
+++ resolved
@@ -316,39 +316,21 @@
   def testPaddedBatchDatasetUnicode(self):
     # See GitHub issue 16149
     def generator():
-<<<<<<< HEAD
-      data = [
-          [u'Простой', u'тест', u'юникода'],
-          [u'никогда', u'не', u'бывает', u'простым']]
-=======
       data = [[u'Простой', u'тест', u'юникода'],
               [u'никогда', u'не', u'бывает', u'простым']]
->>>>>>> ad07a86d
 
       for seq in data:
         yield seq, [0, 1, 2, 3]
 
     dataset = dataset_ops.Dataset.from_generator(
-<<<<<<< HEAD
-        generator,
-        (dtypes.string, dtypes.int32),
-        (tensor_shape.TensorShape([None]), tensor_shape.TensorShape([None])))
-    padded_dataset = dataset.padded_batch(2, padded_shapes=([None], [None]),
-                                          padding_values=('', 0))
-=======
         generator, (dtypes.string, dtypes.int32),
         (tensor_shape.TensorShape([None]), tensor_shape.TensorShape([None])))
     padded_dataset = dataset.padded_batch(
         2, padded_shapes=([None], [None]), padding_values=('', 0))
->>>>>>> ad07a86d
     with self.test_session() as sess:
       next_element = padded_dataset.make_one_shot_iterator().get_next()
       sess.run(next_element)
 
-<<<<<<< HEAD
-
-=======
->>>>>>> ad07a86d
   def testPaddedBatchDatasetShapeSpecifications(self):
     int_placeholder = array_ops.placeholder(dtypes.int32)
     float_placeholder = array_ops.placeholder(dtypes.float32)
